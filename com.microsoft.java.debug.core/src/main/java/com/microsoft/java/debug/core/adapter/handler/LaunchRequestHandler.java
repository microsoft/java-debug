/*******************************************************************************
* Copyright (c) 2017 Microsoft Corporation and others.
* All rights reserved. This program and the accompanying materials
* are made available under the terms of the Eclipse Public License v1.0
* which accompanies this distribution, and is available at
* http://www.eclipse.org/legal/epl-v10.html
*
* Contributors:
*     Microsoft Corporation - initial API and implementation
*******************************************************************************/

package com.microsoft.java.debug.core.adapter.handler;

import java.io.IOException;
import java.nio.charset.Charset;
import java.nio.charset.StandardCharsets;
import java.util.Arrays;
import java.util.List;
import java.util.Map;
import java.util.logging.Logger;

import org.apache.commons.lang3.StringUtils;

import com.microsoft.java.debug.core.Configuration;
import com.microsoft.java.debug.core.DebugUtility;
import com.microsoft.java.debug.core.IDebugSession;
import com.microsoft.java.debug.core.adapter.AdapterUtils;
import com.microsoft.java.debug.core.adapter.Constants;
import com.microsoft.java.debug.core.adapter.ErrorCode;
import com.microsoft.java.debug.core.adapter.Events;
import com.microsoft.java.debug.core.adapter.IDebugAdapterContext;
import com.microsoft.java.debug.core.adapter.IDebugRequestHandler;
import com.microsoft.java.debug.core.adapter.ISourceLookUpProvider;
import com.microsoft.java.debug.core.adapter.IVirtualMachineManagerProvider;
import com.microsoft.java.debug.core.adapter.Messages.Response;
import com.microsoft.java.debug.core.adapter.ProcessConsole;
import com.microsoft.java.debug.core.adapter.Requests.Arguments;
import com.microsoft.java.debug.core.adapter.Requests.Command;
import com.microsoft.java.debug.core.adapter.Requests.LaunchArguments;
import com.sun.jdi.connect.IllegalConnectorArgumentsException;
import com.sun.jdi.connect.VMStartException;

public class LaunchRequestHandler implements IDebugRequestHandler {
    private static final Logger logger = Logger.getLogger(Configuration.LOGGER_NAME);

    @Override
    public List<Command> getTargetCommands() {
        return Arrays.asList(Command.LAUNCH);
    }

    @Override
    public void handle(Command command, Arguments arguments, Response response, IDebugAdapterContext context) {
        LaunchArguments launchArguments = (LaunchArguments) arguments;
        if (StringUtils.isBlank(launchArguments.mainClass) || launchArguments.classPaths == null
                || launchArguments.classPaths.length == 0) {
            AdapterUtils.setErrorResponse(response, ErrorCode.ARGUMENT_MISSING,
                    String.format("Failed to launch debuggee VM. Missing mainClass or classPath options in launch configuration"));
            return;
        }

        context.setAttached(false);
        context.setSourcePaths(launchArguments.sourcePaths);
<<<<<<< HEAD
=======

>>>>>>> b4bb1903
        if (StringUtils.isBlank(launchArguments.encoding)) {
            context.setDebuggeeEncoding(StandardCharsets.UTF_8);
        } else {
            if (!Charset.isSupported(launchArguments.encoding)) {
                AdapterUtils.setErrorResponse(response, ErrorCode.INVALID_ENCODING,
                        String.format("Failed to launch debuggee VM. 'encoding' options in launch configuration is not recognized."));
                return;
            }

            context.setDebuggeeEncoding(Charset.forName(launchArguments.encoding));
        }


        if (StringUtils.isBlank(launchArguments.vmArgs)) {
            launchArguments.vmArgs = String.format("-Dfile.encoding=%s", context.getDebuggeeEncoding().name());
        } else {
            // if vmArgs already has the file.encoding settings, duplicate options for jvm will not cause an error, the right most value wins
            launchArguments.vmArgs = String.format("%s -Dfile.encoding=%s", launchArguments.vmArgs, context.getDebuggeeEncoding().name());
        }


        IVirtualMachineManagerProvider vmProvider = context.getProvider(IVirtualMachineManagerProvider.class);
        ISourceLookUpProvider sourceProvider = context.getProvider(ISourceLookUpProvider.class);
        Map<String, Object> options = sourceProvider.getDefaultOptions();
        options.put(Constants.DEBUGGEE_ENCODING, context.getDebuggeeEncoding());
        if (launchArguments.projectName != null) {
            options.put(Constants.PROJECTNAME, launchArguments.projectName);
        }
        sourceProvider.initialize(options);

        try {
            logger.info(String.format("Trying to launch Java Program with options \"%s -cp %s %s %s\" .",
                    launchArguments.vmArgs, launchArguments.classPaths, launchArguments.mainClass, launchArguments.args));
            IDebugSession debugSession = DebugUtility.launch(vmProvider.getVirtualMachineManager(),
                    launchArguments.mainClass, launchArguments.args, launchArguments.vmArgs, Arrays.asList(launchArguments.classPaths));
            context.setDebugSession(debugSession);
            logger.info("Launching debuggee VM succeeded.");

            ProcessConsole debuggeeConsole = new ProcessConsole(debugSession.process(), "Debuggee", context.getDebuggeeEncoding());
            debuggeeConsole.onStdout((output) -> {
                // When DA receives a new OutputEvent, it just shows that on Debug Console and doesn't affect the DA's dispatching workflow.
                // That means the debugger can send OutputEvent to DA at any time.
                context.sendEvent(Events.OutputEvent.createStdoutOutput(output));
            });

            debuggeeConsole.onStderr((err) -> {
                context.sendEvent(Events.OutputEvent.createStderrOutput(err));
            });
            debuggeeConsole.start();
        } catch (IOException | IllegalConnectorArgumentsException | VMStartException e) {
            AdapterUtils.setErrorResponse(response, ErrorCode.LAUNCH_FAILURE,
                    String.format("Failed to launch debuggee VM. Reason: %s", e.toString()));
        }
    }
}<|MERGE_RESOLUTION|>--- conflicted
+++ resolved
@@ -60,10 +60,7 @@
 
         context.setAttached(false);
         context.setSourcePaths(launchArguments.sourcePaths);
-<<<<<<< HEAD
-=======
 
->>>>>>> b4bb1903
         if (StringUtils.isBlank(launchArguments.encoding)) {
             context.setDebuggeeEncoding(StandardCharsets.UTF_8);
         } else {
