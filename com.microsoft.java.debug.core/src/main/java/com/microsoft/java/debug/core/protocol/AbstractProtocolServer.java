--- conflicted
+++ resolved
@@ -23,12 +23,9 @@
 import java.io.Writer;
 import java.nio.charset.Charset;
 import java.nio.charset.StandardCharsets;
-<<<<<<< HEAD
 import java.util.HashMap;
 import java.util.Map;
-import java.util.concurrent.ConcurrentLinkedQueue;
-=======
->>>>>>> 388b5fc3
+import java.util.concurrent.CompletableFuture;
 import java.util.concurrent.atomic.AtomicInteger;
 import java.util.function.Consumer;
 import java.util.logging.Level;
@@ -94,6 +91,11 @@
         this.terminateSession = true;
     }
 
+    /**
+     * Send a request/response/event to the DA.
+     * @param message
+     *              the message.
+     */
     protected void sendMessage(Messages.ProtocolMessage message) {
         message.seq = this.sequenceNumber.getAndIncrement();
 
@@ -112,6 +114,8 @@
         try {
             if (message instanceof Messages.Request) {
                 logger.fine("\n[[REQUEST]]\n" + utf8Data);
+            } else if (message instanceof Messages.Event) {
+                logger.fine("\n[[EVENT]]\n" + utf8Data);
             } else {
                 logger.fine("\n[[RESPONSE]]\n" + utf8Data);
             }
@@ -122,11 +126,39 @@
         }
     }
 
-    protected void sendRequest(Messages.Request request, Consumer<Messages.Response> cb) {
+    /**
+     * Send a request to the DA.
+     * @param request
+     *              the request message.
+     * @param timeout
+     *              the timeout (in millis).
+     * @param cb
+     *              the request call back function.
+     */
+    protected void sendRequest(Messages.Request request, int timeout, Consumer<Messages.Response> cb) {
         sendMessage(request);
         if (cb != null) {
             pendingRequests.put(request.seq, cb);
-        }
+            CompletableFuture.runAsync(() -> {
+                try {
+                    Thread.sleep(timeout);
+                    Consumer<Messages.Response> callback = fetchPendingRequestCallback(request.seq);
+                    if (callback != null) {
+                        callback.accept(new Messages.Response(request.seq, request.command, false, "timeout"));
+                    }
+                } catch (InterruptedException e) {
+                    // ignore.
+                }
+            });
+        }
+    }
+
+    private synchronized Consumer<Messages.Response> fetchPendingRequestCallback(int req) {
+        Consumer<Messages.Response> callback = pendingRequests.get(req);
+        if (callback != null) {
+            pendingRequests.remove(req);
+        }
+        return callback;
     }
 
     private void processData() {
@@ -151,9 +183,8 @@
                         }
                     } else if (message.type.equals("response")) {
                         Messages.Response response = JsonUtils.fromJson(messageData, Messages.Response.class);
-                        Consumer<Messages.Response> cb = pendingRequests.get(response.request_seq);
+                        Consumer<Messages.Response> cb = fetchPendingRequestCallback(response.request_seq);
                         if (cb != null) {
-                            pendingRequests.remove(response.request_seq);
                             cb.accept(response);
                         }
                     }
