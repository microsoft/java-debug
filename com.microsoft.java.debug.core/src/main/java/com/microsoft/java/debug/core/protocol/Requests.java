--- conflicted
+++ resolved
@@ -38,7 +38,6 @@
         public boolean supportsRunInTerminalRequest;
     }
 
-<<<<<<< HEAD
     public static class StepFilters {
         public String[] classNameFilters = new String[0];
         public boolean skipSynthetics;
@@ -46,15 +45,13 @@
         public boolean skipConstructors;
     }
 
-    public static class LaunchArguments extends Arguments {
-=======
     public static class LaunchBaseArguments extends Arguments {
->>>>>>> 6aefe967
         public String type;
         public String name;
         public String request;
         public String projectName;
         public String[] sourcePaths = new String[0];
+        public StepFilters stepFilters = new StepFilters();
     }
 
     public static enum CONSOLE {
@@ -73,22 +70,13 @@
         public String cwd;
         public Map<String, String> env;
         public boolean stopOnEntry;
-<<<<<<< HEAD
-        public StepFilters stepFilters = new StepFilters();
-=======
         public CONSOLE console = CONSOLE.internalConsole;
->>>>>>> 6aefe967
     }
 
     public static class AttachArguments extends LaunchBaseArguments {
         public String hostName;
         public int port;
         public int timeout = 30000; // Default to 30s.
-<<<<<<< HEAD
-        public String[] sourcePaths = new String[0];
-        public String projectName;
-        public StepFilters stepFilters = new StepFilters();
-=======
     }
 
     public static class RunInTerminalRequestArguments extends Arguments {
@@ -171,7 +159,6 @@
             requestArgs.title = title;
             return requestArgs;
         }
->>>>>>> 6aefe967
     }
 
     public static class RestartArguments extends Arguments {
