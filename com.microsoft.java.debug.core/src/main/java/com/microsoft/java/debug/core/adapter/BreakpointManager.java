/*******************************************************************************
* Copyright (c) 2017-2019 Microsoft Corporation and others.
* All rights reserved. This program and the accompanying materials
* are made available under the terms of the Eclipse Public License v1.0
* which accompanies this distribution, and is available at
* http://www.eclipse.org/legal/epl-v10.html
*
* Contributors:
*     Microsoft Corporation - initial API and implementation
*******************************************************************************/

package com.microsoft.java.debug.core.adapter;

import java.util.ArrayList;
import java.util.Collections;
import java.util.HashMap;
import java.util.HashSet;
import java.util.List;
import java.util.Map;
import java.util.Objects;
import java.util.Set;
import java.util.concurrent.atomic.AtomicInteger;
import java.util.logging.Level;
import java.util.logging.Logger;

import com.microsoft.java.debug.core.IBreakpoint;
import com.microsoft.java.debug.core.IWatchpoint;

<<<<<<< HEAD
public class BreakpointManager {
    private final Logger logger;
=======
public class BreakpointManager implements IBreakpointManager {
    private static final Logger logger = Logger.getLogger(Configuration.LOGGER_NAME);
>>>>>>> 79430673
    /**
     * A collection of breakpoints registered with this manager.
     */
    private List<IBreakpoint> breakpoints;
    private Map<String, HashMap<String, IBreakpoint>> sourceToBreakpoints;
    private Map<String, IWatchpoint> watchpoints;
    private AtomicInteger nextBreakpointId = new AtomicInteger(1);

    /**
     * Constructor.
     */
    public BreakpointManager(Logger logger) {
        this.logger = logger;
        this.breakpoints = Collections.synchronizedList(new ArrayList<>(5));
        this.sourceToBreakpoints = new HashMap<>();
        this.watchpoints = new HashMap<>();
    }

    @Override
    public IBreakpoint[] setBreakpoints(String source, IBreakpoint[] breakpoints) {
        return setBreakpoints(source, breakpoints, false);
    }

    @Override
    public IBreakpoint[] setBreakpoints(String source, IBreakpoint[] breakpoints, boolean sourceModified) {
        List<IBreakpoint> result = new ArrayList<>();
        HashMap<String, IBreakpoint> breakpointMap = this.sourceToBreakpoints.get(source);
        // When source file is modified, delete all previously added breakpoints.
        if (sourceModified && breakpointMap != null) {
            for (IBreakpoint bp : breakpointMap.values()) {
                try {
                    // Destroy the breakpoint on the debugee VM.
                    bp.close();
                } catch (Exception e) {
                    logger.log(Level.SEVERE, String.format("Remove breakpoint exception: %s", e.toString()), e);
                }
                this.breakpoints.remove(bp);
            }
            this.sourceToBreakpoints.put(source, null);
            breakpointMap = null;
        }
        if (breakpointMap == null) {
            breakpointMap = new HashMap<>();
            this.sourceToBreakpoints.put(source, breakpointMap);
        }

        // Compute the breakpoints that are newly added.
        List<IBreakpoint> toAdd = new ArrayList<>();
        List<Integer> visitedLineNumbers = new ArrayList<>();
        for (IBreakpoint breakpoint : breakpoints) {
            IBreakpoint existed = breakpointMap.get(String.valueOf(breakpoint.getLineNumber()));
            if (existed != null) {
                result.add(existed);
                visitedLineNumbers.add(existed.getLineNumber());
                continue;
            } else {
                result.add(breakpoint);
            }
            toAdd.add(breakpoint);
        }

        // Compute the breakpoints that are no longer listed.
        List<IBreakpoint> toRemove = new ArrayList<>();
        for (IBreakpoint breakpoint : breakpointMap.values()) {
            if (!visitedLineNumbers.contains(breakpoint.getLineNumber())) {
                toRemove.add(breakpoint);
            }
        }

        removeBreakpointsInternally(source, toRemove.toArray(new IBreakpoint[0]));
        addBreakpointsInternally(source, toAdd.toArray(new IBreakpoint[0]));

        return result.toArray(new IBreakpoint[0]);
    }

    private void addBreakpointsInternally(String source, IBreakpoint[] breakpoints) {
        Map<String, IBreakpoint> breakpointMap = this.sourceToBreakpoints.computeIfAbsent(source, k -> new HashMap<>());

        if (breakpoints != null && breakpoints.length > 0) {
            for (IBreakpoint breakpoint : breakpoints) {
                breakpoint.putProperty("id", this.nextBreakpointId.getAndIncrement());
                this.breakpoints.add(breakpoint);
                breakpointMap.put(String.valueOf(breakpoint.getLineNumber()), breakpoint);
            }
        }
    }

    /**
     * Removes the specified breakpoints from breakpoint manager.
     */
    private void removeBreakpointsInternally(String source, IBreakpoint[] breakpoints) {
        Map<String, IBreakpoint> breakpointMap = this.sourceToBreakpoints.get(source);
        if (breakpointMap == null || breakpointMap.isEmpty() || breakpoints.length == 0) {
            return;
        }

        for (IBreakpoint breakpoint : breakpoints) {
            if (this.breakpoints.contains(breakpoint)) {
                try {
                    // Destroy the breakpoint on the debugee VM.
                    breakpoint.close();
                    this.breakpoints.remove(breakpoint);
                    breakpointMap.remove(String.valueOf(breakpoint.getLineNumber()));
                } catch (Exception e) {
                    logger.log(Level.SEVERE, String.format("Remove breakpoint exception: %s", e.toString()), e);
                }
            }
        }
    }

    @Override
    public IBreakpoint[] getBreakpoints() {
        return this.breakpoints.toArray(new IBreakpoint[0]);
    }

    @Override
    public IBreakpoint[] getBreakpoints(String source) {
        HashMap<String, IBreakpoint> breakpointMap = this.sourceToBreakpoints.get(source);
        if (breakpointMap == null) {
            return new IBreakpoint[0];
        }
        return breakpointMap.values().toArray(new IBreakpoint[0]);
    }

    @Override
    public IWatchpoint[] setWatchpoints(IWatchpoint[] changedWatchpoints) {
        List<IWatchpoint> result = new ArrayList<>();
        List<IWatchpoint> toAdds = new ArrayList<>();
        List<IWatchpoint> toRemoves = new ArrayList<>();

        Set<String> visitedKeys = new HashSet<>();
        for (IWatchpoint change : changedWatchpoints) {
            if (change == null) {
                result.add(change);
                continue;
            }

            String key = getWatchpointKey(change);
            IWatchpoint cache = watchpoints.get(key);
            if (cache != null && Objects.equals(cache.accessType(), change.accessType())) {
                visitedKeys.add(key);
                result.add(cache);
            } else {
                toAdds.add(change);
                result.add(change);
            }
        }

        for (IWatchpoint cache : watchpoints.values()) {
            if (!visitedKeys.contains(getWatchpointKey(cache))) {
                toRemoves.add(cache);
            }
        }

        for (IWatchpoint toRemove : toRemoves) {
            try {
                // Destroy the watch point on the debugee VM.
                toRemove.close();
                this.watchpoints.remove(getWatchpointKey(toRemove));
            } catch (Exception e) {
                logger.log(Level.SEVERE, String.format("Remove the watch point exception: %s", e.toString()), e);
            }
        }

        for (IWatchpoint toAdd : toAdds) {
            toAdd.putProperty("id", this.nextBreakpointId.getAndIncrement());
            this.watchpoints.put(getWatchpointKey(toAdd), toAdd);
        }

        return result.toArray(new IWatchpoint[0]);
    }

    private String getWatchpointKey(IWatchpoint watchpoint) {
        return watchpoint.className() + "#" + watchpoint.fieldName();
    }

    @Override
    public IWatchpoint[] getWatchpoints() {
        return this.watchpoints.values().stream().filter(wp -> wp != null).toArray(IWatchpoint[]::new);
    }
}<|MERGE_RESOLUTION|>--- conflicted
+++ resolved
@@ -26,13 +26,8 @@
 import com.microsoft.java.debug.core.IBreakpoint;
 import com.microsoft.java.debug.core.IWatchpoint;
 
-<<<<<<< HEAD
-public class BreakpointManager {
+public class BreakpointManager implements IBreakpointManager {
     private final Logger logger;
-=======
-public class BreakpointManager implements IBreakpointManager {
-    private static final Logger logger = Logger.getLogger(Configuration.LOGGER_NAME);
->>>>>>> 79430673
     /**
      * A collection of breakpoints registered with this manager.
      */
