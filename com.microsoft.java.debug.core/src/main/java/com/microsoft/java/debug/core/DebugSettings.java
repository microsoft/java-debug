--- conflicted
+++ resolved
@@ -11,14 +11,10 @@
 
 package com.microsoft.java.debug.core;
 
-<<<<<<< HEAD
-=======
 import java.util.Collections;
 import java.util.Set;
 import java.util.concurrent.ConcurrentHashMap;
-import java.util.logging.Logger;
 
->>>>>>> 79430673
 import com.google.gson.JsonSyntaxException;
 import com.google.gson.annotations.SerializedName;
 import com.microsoft.java.debug.core.protocol.JsonUtils;
@@ -26,12 +22,8 @@
 import com.microsoft.java.debug.core.protocol.Requests.StepFilters;
 
 public final class DebugSettings {
-<<<<<<< HEAD
-=======
-    private static final Logger logger = Logger.getLogger(Configuration.LOGGER_NAME);
     private static Set<IDebugSettingChangeListener> listeners =
         Collections.newSetFromMap(new ConcurrentHashMap<IDebugSettingChangeListener, Boolean>());
->>>>>>> 79430673
     private static DebugSettings current = new DebugSettings();
 
     public int maxStringLength = 0;
@@ -60,21 +52,12 @@
      * @param jsonSettings
      *            the new settings represents in json format.
      */
-<<<<<<< HEAD
     public void updateSettings(String jsonSettings) throws JsonSyntaxException {
+        DebugSettings oldSettings = current;
         current = JsonUtils.fromJson(jsonSettings, DebugSettings.class);
-=======
-    public void updateSettings(String jsonSettings) {
-        try {
-            DebugSettings oldSettings = current;
-            current = JsonUtils.fromJson(jsonSettings, DebugSettings.class);
-            for (IDebugSettingChangeListener listener : listeners) {
-                listener.update(oldSettings, current);
-            }
-        } catch (JsonSyntaxException ex) {
-            logger.severe(String.format("Invalid json for debugSettings: %s, %s", jsonSettings, ex.getMessage()));
+        for (IDebugSettingChangeListener listener : listeners) {
+            listener.update(oldSettings, current);
         }
->>>>>>> 79430673
     }
 
     private DebugSettings() {
