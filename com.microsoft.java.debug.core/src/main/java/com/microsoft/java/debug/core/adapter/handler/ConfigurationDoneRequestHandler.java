--- conflicted
+++ resolved
@@ -100,13 +100,6 @@
                 context.getProtocolServer().sendEvent(new Events.StoppedEvent("breakpoint", bpThread.uniqueID()));
                 debugEvent.shouldResume = false;
             }
-<<<<<<< HEAD
-=======
-        } else if (event instanceof StepEvent) {
-            ThreadReference stepThread = ((StepEvent) event).thread();
-            context.getProtocolServer().sendEvent(new Events.StoppedEvent("step", stepThread.uniqueID()));
-            debugEvent.shouldResume = false;
->>>>>>> 6aefe967
         } else if (event instanceof ExceptionEvent) {
             ThreadReference thread = ((ExceptionEvent) event).thread();
             context.getProtocolServer().sendEvent(new Events.StoppedEvent("exception", thread.uniqueID()));
