--- conflicted
+++ resolved
@@ -28,11 +28,8 @@
 import com.microsoft.java.debug.core.adapter.ErrorCode;
 import com.microsoft.java.debug.core.adapter.IDebugAdapterContext;
 import com.microsoft.java.debug.core.adapter.IDebugRequestHandler;
-<<<<<<< HEAD
 import com.microsoft.java.debug.core.adapter.IEvaluationProvider;
-=======
 import com.microsoft.java.debug.core.adapter.IHotCodeReplaceProvider;
->>>>>>> 285040d5
 import com.microsoft.java.debug.core.adapter.ISourceLookUpProvider;
 import com.microsoft.java.debug.core.adapter.IVirtualMachineManagerProvider;
 import com.microsoft.java.debug.core.protocol.Events;
@@ -91,16 +88,11 @@
             options.put(Constants.PROJECTNAME, attachArguments.projectName);
         }
         ISourceLookUpProvider sourceProvider = context.getProvider(ISourceLookUpProvider.class);
-<<<<<<< HEAD
         sourceProvider.initialize(context.getDebugSession(), options);
         IEvaluationProvider evaluationProvider = context.getProvider(IEvaluationProvider.class);
         evaluationProvider.initialize(context.getDebugSession(), options);
-=======
-        sourceProvider.initialize(context, options);
         IHotCodeReplaceProvider hcrProvider = context.getProvider(IHotCodeReplaceProvider.class);
         hcrProvider.initialize(context, options);
->>>>>>> 285040d5
-
         // Send an InitializedEvent to indicate that the debugger is ready to accept configuration requests
         // (e.g. SetBreakpointsRequest, SetExceptionBreakpointsRequest).
         context.getProtocolServer().sendEvent(new Events.InitializedEvent());
