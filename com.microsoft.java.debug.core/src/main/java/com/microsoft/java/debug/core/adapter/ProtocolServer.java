--- conflicted
+++ resolved
@@ -77,41 +77,19 @@
     @Override
     protected void dispatchRequest(Messages.Request request) {
         usageDataSession.recordRequest(request);
-<<<<<<< HEAD
-        debugAdapter.dispatchRequest(request).thenAccept(this::sendMessage).exceptionally(e -> {
-            if (e != null) {
-                logger.log(Level.SEVERE, "Unexpected exception occurs when processing message to VSCode: %s" + e.getMessage());
-=======
-        this.debugAdapter.dispatchRequest(request).thenCompose((response) -> {
-            CompletableFuture<Void> future = new CompletableFuture<>();
+        this.debugAdapter.dispatchRequest(request).thenAccept((response, ex) -> {
             if (response != null) {
-                sendResponse(response);
-                future.complete(null);
+                sendMessage(response);
+            } else if (ex != null) {
+                logger.log(Level.SEVERE, String.format("DebugSession dispatch exception: %s", ex.toString()), ex);
+                sendMessage(AdapterUtils.setErrorResponse(response,
+                        ErrorCode.UNKNOWN_FAILURE,
+                        ex.getMessage() != null ? ex.getMessage() : ex.toString()));
             } else {
                 logger.log(Level.SEVERE, "The request dispatcher should not return null response.");
-                future.completeExceptionally(new DebugException("The request dispatcher should not return null response.",
-                    ErrorCode.UNKNOWN_FAILURE.getId()));
-            }
-            return future;
-        }).exceptionally((ex) -> {
-            Messages.Response response = new Messages.Response(request.seq, request.command);
-            if (ex instanceof CompletionException && ex.getCause() != null) {
-                ex = ex.getCause();
-            }
-
-            if (ex instanceof VMDisconnectedException) {
-                // mark it success to avoid reporting error on VSCode.
-                response.success = true;
-                sendResponse(response);
-            } else if (ex instanceof DebugException) {
-                sendResponse(AdapterUtils.setErrorResponse(response,
-                    ErrorCode.parse(((DebugException) ex).getErrorCode()),
-                    ex.getMessage() != null ? ex.getMessage() : ex.toString()));
-            } else {
-                sendResponse(AdapterUtils.setErrorResponse(response,
-                    ErrorCode.UNKNOWN_FAILURE,
-                    ex.getMessage() != null ? ex.getMessage() : ex.toString()));
->>>>>>> 6aefe967
+                sendMessage(AdapterUtils.setErrorResponse(response,
+                        ErrorCode.UNKNOWN_FAILURE,
+                        "The request dispatcher should not return null response."));
             }
             return null;
         });
