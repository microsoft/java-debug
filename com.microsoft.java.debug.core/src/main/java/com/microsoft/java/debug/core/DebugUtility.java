/*******************************************************************************
* Copyright (c) 2017 Microsoft Corporation and others.
* All rights reserved. This program and the accompanying materials
* are made available under the terms of the Eclipse Public License v1.0
* which accompanies this distribution, and is available at
* http://www.eclipse.org/legal/epl-v10.html
*
* Contributors:
*     Microsoft Corporation - initial API and implementation
*******************************************************************************/

package com.microsoft.java.debug.core;

import java.io.File;
import java.io.IOException;
import java.io.UnsupportedEncodingException;
import java.net.URLDecoder;
import java.net.URLEncoder;
import java.nio.charset.StandardCharsets;
import java.util.ArrayList;
import java.util.List;
import java.util.Map;
import java.util.concurrent.CompletableFuture;

import org.apache.commons.lang3.StringUtils;

import com.sun.jdi.Location;
import com.sun.jdi.ObjectCollectedException;
import com.sun.jdi.ThreadReference;
import com.sun.jdi.VMDisconnectedException;
import com.sun.jdi.VirtualMachine;
import com.sun.jdi.VirtualMachineManager;
import com.sun.jdi.connect.AttachingConnector;
import com.sun.jdi.connect.Connector.Argument;
import com.sun.jdi.connect.IllegalConnectorArgumentsException;
import com.sun.jdi.connect.LaunchingConnector;
import com.sun.jdi.connect.VMStartException;
import com.sun.jdi.event.StepEvent;
import com.sun.jdi.request.EventRequest;
import com.sun.jdi.request.StepRequest;

public class DebugUtility {
<<<<<<< HEAD
    /**
     * Launch a debuggee in suspend mode.
     * @see {@link #launch(VirtualMachineManager, String, String, String, String, String)}
     */
    public static IDebugSession launch(VirtualMachineManager vmManager,
            String mainClass,
            String programArguments,
            String vmArguments,
            List<String> modulePaths,
            List<String> classPaths)
            throws IOException, IllegalConnectorArgumentsException, VMStartException {
        return DebugUtility.launch(vmManager,
                mainClass,
                programArguments,
                vmArguments,
                String.join(File.pathSeparator, modulePaths),
                String.join(File.pathSeparator, classPaths));
=======

    public static IDebugSession launch(VirtualMachineManager vmManager, String mainClass, String programArguments, String vmArguments, List<String> classPaths,
            String cwd, String[] envVars) throws IOException, IllegalConnectorArgumentsException, VMStartException {
        return DebugUtility.launch(vmManager, mainClass, programArguments, vmArguments, String.join(File.pathSeparator, classPaths), cwd, envVars);
>>>>>>> 60313c6c
    }

    /**
     * Launches a debuggee in suspend mode.
     *
     * @param vmManager
     *            the virtual machine manager.
     * @param mainClass
     *            the main class.
     * @param programArguments
     *            the program arguments.
     * @param vmArguments
     *            the vm arguments.
     * @param modulePaths
     *            the module paths.
     * @param classPaths
     *            the class paths.
     * @param cwd
     *            the working directory of the program.
     * @param envVars
     *            array of strings, each element of which has environment variable settings in the format name=value.
     *            or null if the subprocess should inherit the environment of the current process.
     * @return an instance of IDebugSession.
     * @throws IOException
     *             when unable to launch.
     * @throws IllegalConnectorArgumentsException
     *             when one of the arguments is invalid.
     * @throws VMStartException
     *             when the debuggee was successfully launched, but terminated
     *             with an error before a connection could be established.
     */
<<<<<<< HEAD
    public static IDebugSession launch(VirtualMachineManager vmManager,
            String mainClass,
            String programArguments,
            String vmArguments,
            String modulePaths,
            String classPaths)
            throws IOException, IllegalConnectorArgumentsException, VMStartException {
=======
    public static IDebugSession launch(VirtualMachineManager vmManager, String mainClass, String programArguments, String vmArguments, String classPaths,
            String cwd, String[] envVars) throws IOException, IllegalConnectorArgumentsException, VMStartException {
>>>>>>> 60313c6c
        List<LaunchingConnector> connectors = vmManager.launchingConnectors();
        LaunchingConnector connector = connectors.get(0);

        Map<String, Argument> arguments = connector.defaultArguments();
        arguments.get("suspend").setValue("true");

        String options = "";
        if (StringUtils.isNotBlank(vmArguments)) {
            options = vmArguments;
        }
        if (StringUtils.isNotBlank(modulePaths)) {
            options += " --module-path \"" + modulePaths + "\"";
        }
        if (StringUtils.isNotBlank(classPaths)) {
            options += " -cp \"" + classPaths + "\"";
        }
        arguments.get("options").setValue(options);

        String[] mainClasses = mainClass.split("/");
        if (mainClasses.length == 2) { // It means the mainClass contains module name.
            mainClass = "-m " + mainClass;
        }
        if (StringUtils.isNotBlank(programArguments)) {
            mainClass += " " + programArguments;
        }
<<<<<<< HEAD
        arguments.get("main").setValue(mainClass);
=======

        if (arguments.get("cwd") != null) {
            arguments.get("cwd").setValue(cwd);
        }

        if (arguments.get("env") != null) {
            arguments.get("env").setValue(encodeArrayArgument(envVars));
        }
>>>>>>> 60313c6c

        VirtualMachine vm = connector.launch(arguments);
        // workaround for JDT bug.
        // vm.version() calls org.eclipse.jdi.internal.MirrorImpl#requestVM
        // It calls vm.getIDSizes() to read related sizes including ReferenceTypeIdSize,
        // which is required to construct requests with null ReferenceType (such as ExceptionRequest)
        // Without this line, it throws ObjectCollectedException in ExceptionRequest.enable().
        // See https://github.com/Microsoft/java-debug/issues/23
        vm.version();
        return new DebugSession(vm);
    }

    /**
     * Attach to an existing debuggee VM.
     * @param vmManager
     *               the virtual machine manager
     * @param hostName
     *               the machine where the debuggee VM is launched on
     * @param port
     *               the debug port that the debuggee VM exposed
     * @param attachTimeout
     *               the timeout when attaching to the debuggee VM
     * @return an instance of IDebugSession
     * @throws IOException
     *               when unable to attach.
     * @throws IllegalConnectorArgumentsException
     *               when one of the connector arguments is invalid.
     */
    public static IDebugSession attach(VirtualMachineManager vmManager, String hostName, int port, int attachTimeout)
            throws IOException, IllegalConnectorArgumentsException {
        List<AttachingConnector> connectors = vmManager.attachingConnectors();
        AttachingConnector connector = connectors.get(0);
        Map<String, Argument> arguments = connector.defaultArguments();
        arguments.get("hostname").setValue(hostName);
        arguments.get("port").setValue(String.valueOf(port));
        arguments.get("timeout").setValue(String.valueOf(attachTimeout));
        return new DebugSession(connector.attach(arguments));
    }

    /**
     * Steps over newly pushed frames.
     *
     * @param thread
     *            the target thread.
     * @param eventHub
     *            the {@link IEventHub} instance.
     * @return the new {@link Location} of the execution flow of the specified
     *         thread.
     */
    public static CompletableFuture<Location> stepOver(ThreadReference thread, IEventHub eventHub) {
        return DebugUtility.step(thread, eventHub, StepRequest.STEP_LINE, StepRequest.STEP_OVER);
    }

    /**
     * Steps into newly pushed frames.
     *
     * @param thread
     *            the target thread.
     * @param eventHub
     *            the {@link IEventHub} instance.
     * @return the new {@link Location} of the execution flow of the specified
     *         thread.
     */
    public static CompletableFuture<Location> stepInto(ThreadReference thread, IEventHub eventHub) {
        return DebugUtility.step(thread, eventHub, StepRequest.STEP_LINE, StepRequest.STEP_INTO);
    }

    /**
     * Steps out of the current frame.
     *
     * @param thread
     *            the target thread.
     * @param eventHub
     *            the {@link IEventHub} instance.
     * @return the new {@link Location} of the execution flow of the specified
     *         thread.
     */
    public static CompletableFuture<Location> stepOut(ThreadReference thread, IEventHub eventHub) {
        return DebugUtility.step(thread, eventHub, StepRequest.STEP_LINE, StepRequest.STEP_OUT);
    }

    private static CompletableFuture<Location> step(ThreadReference thread, IEventHub eventHub, int stepSize,
            int stepDepth) {
        CompletableFuture<Location> future = new CompletableFuture<>();

        StepRequest request = thread.virtualMachine().eventRequestManager().createStepRequest(thread, stepSize,
                stepDepth);

        eventHub.stepEvents().filter(debugEvent -> request.equals(debugEvent.event.request())).take(1)
                .subscribe(debugEvent -> {
                    StepEvent event = (StepEvent) debugEvent.event;
                    future.complete(event.location());
                    thread.virtualMachine().eventRequestManager().deleteEventRequest(request);
                });
        request.setSuspendPolicy(EventRequest.SUSPEND_EVENT_THREAD);
        request.addCountFilter(1);
        request.enable();

        thread.resume();

        return future;
    }

    /**
     * Get the ThreadReference instance by the thread id.
     * @param debugSession
     *                  the debug session
     * @param threadId
     *                  the thread id
     * @return the ThreadReference instance
     */
    public static ThreadReference getThread(IDebugSession debugSession, long threadId) {
        for (ThreadReference thread : getAllThreadsSafely(debugSession)) {
            if (thread.uniqueID() == threadId && !thread.isCollected()) {
                return thread;
            }
        }
        return null;
    }

    /**
     * Get the available ThreadReference list in the debug session.
     * If the debug session has terminated, return an empty list instead of VMDisconnectedException.
     * @param debugSession
     *                  the debug session
     * @return the available ThreadReference list
     */
    public static List<ThreadReference> getAllThreadsSafely(IDebugSession debugSession) {
        if (debugSession != null) {
            try {
                return debugSession.allThreads();
            } catch (VMDisconnectedException ex) {
                // do nothing.
            }
        }
        return new ArrayList<>();
    }

    /**
     * Resume the thread the times as it has been suspended.
     *
     * @param thread
     *              the thread reference
     */
    public static void resumeThread(ThreadReference thread) {
        // if thread is not found or is garbage collected, do nothing
        if (thread == null || thread.isCollected()) {
            return;
        }
        try {
            int suspends = thread.suspendCount();
            for (int i = 0; i < suspends; i++) {
                /**
                 * Invoking this method will decrement the count of pending suspends on this thread.
                 * If it is decremented to 0, the thread will continue to execute.
                 */
                thread.resume();
            }
        } catch (ObjectCollectedException ex) {
            // ObjectCollectionException can be thrown if the thread has already completed (exited) in the VM when calling suspendCount,
            // the resume operation to this thread is meanness.
        }
    }

    /**
     * Encode an string array to a string as the follows.
     *
     * <p>source argument:
     * <pre>["path=C:\\ProgramFiles\\java\\bin", "JAVA_HOME=C:\\ProgramFiles\\java"]</pre>
     *
     * <p>after encoded:
     * <pre>"path%3DC%3A%5CProgramFiles%5Cjava%5Cbin\nJAVA_HOME%3DC%3A%5CProgramFiles%5Cjava"</pre>
     *
     * @param argument the string array arguments
     * @return the encoded string
     */
    public static String encodeArrayArgument(String[] argument) {
        if (argument == null) {
            return null;
        }

        List<String> encodedArgs = new ArrayList<>();
        for (String arg : argument) {
            try {
                encodedArgs.add(URLEncoder.encode(arg, StandardCharsets.UTF_8.name()));
            } catch (UnsupportedEncodingException e) {
                // do nothing.
            }
        }
        return String.join("\n", encodedArgs);
    }

    /**
     * Decode the encoded string to the original string array by the rules defined in encodeArrayArgument.
     *
     * @param argument the encoded string
     * @return the original string array argument
     */
    public static String[] decodeArrayArgument(String argument) {
        if (argument == null) {
            return new String[0];
        }

        List<String> result = new ArrayList<>();
        String[] splits = argument.split("\n");
        for (String split : splits) {
            try {
                result.add(URLDecoder.decode(split, StandardCharsets.UTF_8.name()));
            } catch (UnsupportedEncodingException e) {
                // do nothing.
            }
        }

        return result.toArray(new String[0]);
    }
}<|MERGE_RESOLUTION|>--- conflicted
+++ resolved
@@ -40,7 +40,6 @@
 import com.sun.jdi.request.StepRequest;
 
 public class DebugUtility {
-<<<<<<< HEAD
     /**
      * Launch a debuggee in suspend mode.
      * @see {@link #launch(VirtualMachineManager, String, String, String, String, String)}
@@ -50,20 +49,18 @@
             String programArguments,
             String vmArguments,
             List<String> modulePaths,
-            List<String> classPaths)
+            List<String> classPaths,
+            String cwd,
+            String[] envVars)
             throws IOException, IllegalConnectorArgumentsException, VMStartException {
         return DebugUtility.launch(vmManager,
                 mainClass,
                 programArguments,
                 vmArguments,
                 String.join(File.pathSeparator, modulePaths),
-                String.join(File.pathSeparator, classPaths));
-=======
-
-    public static IDebugSession launch(VirtualMachineManager vmManager, String mainClass, String programArguments, String vmArguments, List<String> classPaths,
-            String cwd, String[] envVars) throws IOException, IllegalConnectorArgumentsException, VMStartException {
-        return DebugUtility.launch(vmManager, mainClass, programArguments, vmArguments, String.join(File.pathSeparator, classPaths), cwd, envVars);
->>>>>>> 60313c6c
+                String.join(File.pathSeparator, classPaths),
+                cwd,
+                envVars);
     }
 
     /**
@@ -95,18 +92,15 @@
      *             when the debuggee was successfully launched, but terminated
      *             with an error before a connection could be established.
      */
-<<<<<<< HEAD
     public static IDebugSession launch(VirtualMachineManager vmManager,
             String mainClass,
             String programArguments,
             String vmArguments,
             String modulePaths,
-            String classPaths)
+            String classPaths,
+            String cwd,
+            String[] envVars)
             throws IOException, IllegalConnectorArgumentsException, VMStartException {
-=======
-    public static IDebugSession launch(VirtualMachineManager vmManager, String mainClass, String programArguments, String vmArguments, String classPaths,
-            String cwd, String[] envVars) throws IOException, IllegalConnectorArgumentsException, VMStartException {
->>>>>>> 60313c6c
         List<LaunchingConnector> connectors = vmManager.launchingConnectors();
         LaunchingConnector connector = connectors.get(0);
 
@@ -132,9 +126,7 @@
         if (StringUtils.isNotBlank(programArguments)) {
             mainClass += " " + programArguments;
         }
-<<<<<<< HEAD
         arguments.get("main").setValue(mainClass);
-=======
 
         if (arguments.get("cwd") != null) {
             arguments.get("cwd").setValue(cwd);
@@ -143,7 +135,6 @@
         if (arguments.get("env") != null) {
             arguments.get("env").setValue(encodeArrayArgument(envVars));
         }
->>>>>>> 60313c6c
 
         VirtualMachine vm = connector.launch(arguments);
         // workaround for JDT bug.
