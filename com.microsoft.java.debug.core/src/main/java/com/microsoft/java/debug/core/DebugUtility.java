/*******************************************************************************
* Copyright (c) 2017 Microsoft Corporation and others.
* All rights reserved. This program and the accompanying materials
* are made available under the terms of the Eclipse Public License v1.0
* which accompanies this distribution, and is available at
* http://www.eclipse.org/legal/epl-v10.html
*
* Contributors:
*     Microsoft Corporation - initial API and implementation
*******************************************************************************/

package com.microsoft.java.debug.core;

import java.io.File;
import java.io.IOException;
import java.io.UnsupportedEncodingException;
import java.net.URLDecoder;
import java.net.URLEncoder;
import java.nio.charset.StandardCharsets;
import java.util.ArrayList;
import java.util.List;
import java.util.Map;

import org.apache.commons.lang3.StringUtils;

<<<<<<< HEAD
import com.sun.jdi.IncompatibleThreadStateException;
=======
import com.sun.jdi.Location;
import com.sun.jdi.Method;
>>>>>>> e6fae9c0
import com.sun.jdi.ObjectCollectedException;
import com.sun.jdi.StackFrame;
import com.sun.jdi.ThreadReference;
import com.sun.jdi.VMDisconnectedException;
import com.sun.jdi.VirtualMachine;
import com.sun.jdi.VirtualMachineManager;
import com.sun.jdi.connect.AttachingConnector;
import com.sun.jdi.connect.Connector.Argument;
import com.sun.jdi.connect.IllegalConnectorArgumentsException;
import com.sun.jdi.connect.LaunchingConnector;
import com.sun.jdi.connect.VMStartException;
<<<<<<< HEAD
=======
import com.sun.jdi.event.MethodEntryEvent;
import com.sun.jdi.event.StepEvent;
>>>>>>> e6fae9c0
import com.sun.jdi.request.EventRequest;
import com.sun.jdi.request.EventRequestManager;
import com.sun.jdi.request.MethodEntryRequest;
import com.sun.jdi.request.StepRequest;

public class DebugUtility {
    public static final String HOME = "home";
    public static final String OPTIONS = "options";
    public static final String MAIN = "main";
    public static final String SUSPEND = "suspend";
    public static final String QUOTE = "quote";
    public static final String EXEC = "vmexec";
    public static final String CWD = "cwd";
    public static final String ENV = "env";
    public static final String HOSTNAME = "hostname";
    public static final String PORT = "port";
    public static final String TIMEOUT = "timeout";

    /**
     * Launch a debuggee in suspend mode.
     * @see {@link #launch(VirtualMachineManager, String, String, String, String, String)}
     */
    public static IDebugSession launch(VirtualMachineManager vmManager,
            String mainClass,
            String programArguments,
            String vmArguments,
            List<String> modulePaths,
            List<String> classPaths,
            String cwd,
            String[] envVars)
            throws IOException, IllegalConnectorArgumentsException, VMStartException {
        return DebugUtility.launch(vmManager,
                mainClass,
                programArguments,
                vmArguments,
                String.join(File.pathSeparator, modulePaths),
                String.join(File.pathSeparator, classPaths),
                cwd,
                envVars);
    }

    /**
     * Launches a debuggee in suspend mode.
     *
     * @param vmManager
     *            the virtual machine manager.
     * @param mainClass
     *            the main class.
     * @param programArguments
     *            the program arguments.
     * @param vmArguments
     *            the vm arguments.
     * @param modulePaths
     *            the module paths.
     * @param classPaths
     *            the class paths.
     * @param cwd
     *            the working directory of the program.
     * @param envVars
     *            array of strings, each element of which has environment variable settings in the format name=value.
     *            or null if the subprocess should inherit the environment of the current process.
     * @return an instance of IDebugSession.
     * @throws IOException
     *             when unable to launch.
     * @throws IllegalConnectorArgumentsException
     *             when one of the arguments is invalid.
     * @throws VMStartException
     *             when the debuggee was successfully launched, but terminated
     *             with an error before a connection could be established.
     */
    public static IDebugSession launch(VirtualMachineManager vmManager,
            String mainClass,
            String programArguments,
            String vmArguments,
            String modulePaths,
            String classPaths,
            String cwd,
            String[] envVars)
            throws IOException, IllegalConnectorArgumentsException, VMStartException {
        List<LaunchingConnector> connectors = vmManager.launchingConnectors();
        LaunchingConnector connector = connectors.get(0);

        Map<String, Argument> arguments = connector.defaultArguments();
        arguments.get(SUSPEND).setValue("true");

        String options = "";
        if (StringUtils.isNotBlank(vmArguments)) {
            options = vmArguments;
        }
        if (StringUtils.isNotBlank(modulePaths)) {
            options += " --module-path \"" + modulePaths + "\"";
        }
        if (StringUtils.isNotBlank(classPaths)) {
            options += " -cp \"" + classPaths + "\"";
        }
        arguments.get(OPTIONS).setValue(options);

        // For java 9 project, should specify "-m $MainClass".
        String[] mainClasses = mainClass.split("/");
        if (StringUtils.isNotBlank(modulePaths) || mainClasses.length == 2) {
            mainClass = "-m " + mainClass;
        }
        if (StringUtils.isNotBlank(programArguments)) {
            mainClass += " " + programArguments;
        }
        arguments.get(MAIN).setValue(mainClass);

        if (arguments.get(CWD) != null) {
            arguments.get(CWD).setValue(cwd);
        }

        if (arguments.get(ENV) != null) {
            arguments.get(ENV).setValue(encodeArrayArgument(envVars));
        }

        VirtualMachine vm = connector.launch(arguments);
        // workaround for JDT bug.
        // vm.version() calls org.eclipse.jdi.internal.MirrorImpl#requestVM
        // It calls vm.getIDSizes() to read related sizes including ReferenceTypeIdSize,
        // which is required to construct requests with null ReferenceType (such as ExceptionRequest)
        // Without this line, it throws ObjectCollectedException in ExceptionRequest.enable().
        // See https://github.com/Microsoft/java-debug/issues/23
        vm.version();
        return new DebugSession(vm);
    }

    /**
     * Attach to an existing debuggee VM.
     * @param vmManager
     *               the virtual machine manager
     * @param hostName
     *               the machine where the debuggee VM is launched on
     * @param port
     *               the debug port that the debuggee VM exposed
     * @param attachTimeout
     *               the timeout when attaching to the debuggee VM
     * @return an instance of IDebugSession
     * @throws IOException
     *               when unable to attach.
     * @throws IllegalConnectorArgumentsException
     *               when one of the connector arguments is invalid.
     */
    public static IDebugSession attach(VirtualMachineManager vmManager, String hostName, int port, int attachTimeout)
            throws IOException, IllegalConnectorArgumentsException {
        List<AttachingConnector> connectors = vmManager.attachingConnectors();
        AttachingConnector connector = connectors.get(0);
        Map<String, Argument> arguments = connector.defaultArguments();
        arguments.get(HOSTNAME).setValue(hostName);
        arguments.get(PORT).setValue(String.valueOf(port));
        arguments.get(TIMEOUT).setValue(String.valueOf(attachTimeout));
        return new DebugSession(connector.attach(arguments));
    }

    /**
     * Steps over newly pushed frames.
     *
     * @param thread
     *            the target thread.
     * @param eventHub
     *            the {@link IEventHub} instance.
     * @return the created {@link StepRequest}.
     */
    public static StepRequest stepOver(ThreadReference thread, IEventHub eventHub) {
        return stepOver(thread, eventHub, null);
    }

    /**
     * Steps over newly pushed frames.
     *
     * @param thread
     *            the target thread.
     * @param eventHub
     *            the {@link IEventHub} instance.
     * @param stepFilters
     *            the step filters when stepping.
     * @return the created {@link StepRequest}.
     */
    public static StepRequest stepOver(ThreadReference thread, IEventHub eventHub, String[] stepFilters) {
        return DebugUtility.step(thread, eventHub, StepRequest.STEP_LINE, StepRequest.STEP_OVER, stepFilters);
    }

    /**
     * Steps into newly pushed frames.
     *
     * @param thread
     *            the target thread.
     * @param eventHub
     *            the {@link IEventHub} instance.
     * @return the created {@link StepRequest}.
     */
    public static StepRequest stepInto(ThreadReference thread, IEventHub eventHub) {
        return stepInto(thread, eventHub, null);
    }

    /**
     * Steps into newly pushed frames.
     *
     * @param thread
     *            the target thread.
     * @param eventHub
     *            the {@link IEventHub} instance.
     * @param stepFilters
     *            the step filters when stepping.
     * @return the created {@link StepRequest}.
     */
    public static StepRequest stepInto(ThreadReference thread, IEventHub eventHub, String[] stepFilters) {
        return DebugUtility.step(thread, eventHub, StepRequest.STEP_LINE, StepRequest.STEP_INTO, stepFilters);
    }

    /**
     * Steps out of the current frame.
     *
     * @param thread
     *            the target thread.
     * @param eventHub
     *            the {@link IEventHub} instance.
     * @return the created {@link StepRequest}.
     */
    public static StepRequest stepOut(ThreadReference thread, IEventHub eventHub) {
        return stepOut(thread, eventHub, null);
    }

    /**
     * Steps out of the current frame.
     *
     * @param thread
     *            the target thread.
     * @param eventHub
     *            the {@link IEventHub} instance.
     * @param stepFilters
     *            the step filters when stepping.
     * @return the created {@link StepRequest}.
     */
    public static StepRequest stepOut(ThreadReference thread, IEventHub eventHub, String[] stepFilters) {
        return DebugUtility.step(thread, eventHub, StepRequest.STEP_LINE, StepRequest.STEP_OUT, stepFilters);
    }

    private static StepRequest step(ThreadReference thread, IEventHub eventHub, int stepSize,
            int stepDepth, String[] stepFilters) {
        StepRequest request = thread.virtualMachine().eventRequestManager().createStepRequest(thread, stepSize,
                stepDepth);

        eventHub.stepEvents().filter(debugEvent -> request.equals(debugEvent.event.request())).take(1)
                .subscribe(debugEvent -> {
<<<<<<< HEAD
                    thread.virtualMachine().eventRequestManager().deleteEventRequest(request);
=======
                    StepEvent event = (StepEvent) debugEvent.event;
                    future.complete(event.location());
                    deleteEventRequestSafely(thread.virtualMachine().eventRequestManager(), request);
>>>>>>> e6fae9c0
                });

        if (stepFilters != null) {
            for (String stepFilter : stepFilters) {
                request.addClassExclusionFilter(stepFilter);
            }
        }
        request.setSuspendPolicy(EventRequest.SUSPEND_EVENT_THREAD);
        request.addCountFilter(1);
        request.enable();

        thread.resume();

        return request;
    }

    /**
     * Suspend the main thread when the program enters the main method of the specified main class.
     * @param debugSession
     *                  the debug session.
     * @param mainClass
     *                  the fully qualified name of the main class.
     * @return
     *        a {@link CompletableFuture} that contains the suspended main thread id.
     */
    public static CompletableFuture<Long> stopOnEntry(IDebugSession debugSession, String mainClass) {
        CompletableFuture<Long> future = new CompletableFuture<>();

        EventRequestManager manager = debugSession.getVM().eventRequestManager();
        MethodEntryRequest request = manager.createMethodEntryRequest();
        request.addClassFilter(mainClass);
        request.setSuspendPolicy(EventRequest.SUSPEND_EVENT_THREAD);

        debugSession.getEventHub().events().filter(debugEvent -> {
            return debugEvent.event instanceof MethodEntryEvent && request.equals(debugEvent.event.request());
        }).subscribe(debugEvent -> {
            Method method = ((MethodEntryEvent) debugEvent.event).method();
            if (method.isPublic() && method.isStatic() && method.name().equals("main")
                    && method.signature().equals("([Ljava/lang/String;)V")) {
                deleteEventRequestSafely(debugSession.getVM().eventRequestManager(), request);
                debugEvent.shouldResume = false;
                ThreadReference bpThread = ((MethodEntryEvent) debugEvent.event).thread();
                future.complete(bpThread.uniqueID());
            }
        });
        request.enable();

        return future;
    }

    /**
     * Get the ThreadReference instance by the thread id.
     * @param debugSession
     *                  the debug session
     * @param threadId
     *                  the thread id
     * @return the ThreadReference instance
     */
    public static ThreadReference getThread(IDebugSession debugSession, long threadId) {
        for (ThreadReference thread : getAllThreadsSafely(debugSession)) {
            if (thread.uniqueID() == threadId && !thread.isCollected()) {
                return thread;
            }
        }
        return null;
    }

    /**
     * Get the available ThreadReference list in the debug session.
     * If the debug session has terminated, return an empty list instead of VMDisconnectedException.
     * @param debugSession
     *                  the debug session
     * @return the available ThreadReference list
     */
    public static List<ThreadReference> getAllThreadsSafely(IDebugSession debugSession) {
        if (debugSession != null) {
            try {
                return debugSession.getAllThreads();
            } catch (VMDisconnectedException ex) {
                // do nothing.
            }
        }
        return new ArrayList<>();
    }

    /**
     * Resume the thread the times as it has been suspended.
     *
     * @param thread
     *              the thread reference
     */
    public static void resumeThread(ThreadReference thread) {
        // if thread is not found or is garbage collected, do nothing
        if (thread == null || thread.isCollected()) {
            return;
        }
        try {
            int suspends = thread.suspendCount();
            for (int i = 0; i < suspends; i++) {
                /**
                 * Invoking this method will decrement the count of pending suspends on this thread.
                 * If it is decremented to 0, the thread will continue to execute.
                 */
                thread.resume();
            }
        } catch (ObjectCollectedException ex) {
            // ObjectCollectionException can be thrown if the thread has already completed (exited) in the VM when calling suspendCount,
            // the resume operation to this thread is meanness.
        }
    }

    /**
<<<<<<< HEAD
     * Return the frame count of the specified thread safely.
     * @param thread
     *              the thread reference
     * @return the frame count or -1
     */
    public static int getFrameCount(ThreadReference thread) {
        try {
            return thread.frameCount();
        } catch (IncompatibleThreadStateException e) {
            return -1;
        }
    }

    /**
     * Return the top stack frame of the specified thread safely.
     * @param thread
     *              the thread reference
     * @return the top stack frame
     */
    public static StackFrame getTopFrame(ThreadReference thread) {
        try {
            return thread.frame(0);
        } catch (IncompatibleThreadStateException e) {
            return null;
=======
     * Remove the event request from the vm. If the vm has terminated, do nothing.
     * @param eventManager
     *                  The event request manager.
     * @param request
     *                  The target event request.
     */
    public static void deleteEventRequestSafely(EventRequestManager eventManager, EventRequest request) {
        try {
            eventManager.deleteEventRequest(request);
        } catch (VMDisconnectedException ex) {
            // ignore.
        }
    }

    /**
     * Remove the event request list from the vm. If the vm has terminated, do nothing.
     * @param eventManager
     *                  The event request manager.
     * @param requests
     *                  The target event request list.
     */
    public static void deleteEventRequestSafely(EventRequestManager eventManager, List<EventRequest> requests) {
        try {
            eventManager.deleteEventRequests(requests);
        } catch (VMDisconnectedException ex) {
            // ignore.
>>>>>>> e6fae9c0
        }
    }

    /**
     * Encode an string array to a string as the follows.
     *
     * <p>source argument:
     * <pre>["path=C:\\ProgramFiles\\java\\bin", "JAVA_HOME=C:\\ProgramFiles\\java"]</pre>
     *
     * <p>after encoded:
     * <pre>"path%3DC%3A%5CProgramFiles%5Cjava%5Cbin\nJAVA_HOME%3DC%3A%5CProgramFiles%5Cjava"</pre>
     *
     * @param argument the string array arguments
     * @return the encoded string
     */
    public static String encodeArrayArgument(String[] argument) {
        if (argument == null) {
            return null;
        }

        List<String> encodedArgs = new ArrayList<>();
        for (String arg : argument) {
            try {
                encodedArgs.add(URLEncoder.encode(arg, StandardCharsets.UTF_8.name()));
            } catch (UnsupportedEncodingException e) {
                // do nothing.
            }
        }
        return String.join("\n", encodedArgs);
    }

    /**
     * Decode the encoded string to the original string array by the rules defined in encodeArrayArgument.
     *
     * @param argument the encoded string
     * @return the original string array argument
     */
    public static String[] decodeArrayArgument(String argument) {
        if (argument == null) {
            return null;
        }

        List<String> result = new ArrayList<>();
        String[] splits = argument.split("\n");
        for (String split : splits) {
            try {
                result.add(URLDecoder.decode(split, StandardCharsets.UTF_8.name()));
            } catch (UnsupportedEncodingException e) {
                // do nothing.
            }
        }

        return result.toArray(new String[0]);
    }
}<|MERGE_RESOLUTION|>--- conflicted
+++ resolved
@@ -20,15 +20,12 @@
 import java.util.ArrayList;
 import java.util.List;
 import java.util.Map;
+import java.util.concurrent.CompletableFuture;
 
 import org.apache.commons.lang3.StringUtils;
 
-<<<<<<< HEAD
 import com.sun.jdi.IncompatibleThreadStateException;
-=======
-import com.sun.jdi.Location;
 import com.sun.jdi.Method;
->>>>>>> e6fae9c0
 import com.sun.jdi.ObjectCollectedException;
 import com.sun.jdi.StackFrame;
 import com.sun.jdi.ThreadReference;
@@ -40,11 +37,7 @@
 import com.sun.jdi.connect.IllegalConnectorArgumentsException;
 import com.sun.jdi.connect.LaunchingConnector;
 import com.sun.jdi.connect.VMStartException;
-<<<<<<< HEAD
-=======
 import com.sun.jdi.event.MethodEntryEvent;
-import com.sun.jdi.event.StepEvent;
->>>>>>> e6fae9c0
 import com.sun.jdi.request.EventRequest;
 import com.sun.jdi.request.EventRequestManager;
 import com.sun.jdi.request.MethodEntryRequest;
@@ -289,13 +282,7 @@
 
         eventHub.stepEvents().filter(debugEvent -> request.equals(debugEvent.event.request())).take(1)
                 .subscribe(debugEvent -> {
-<<<<<<< HEAD
-                    thread.virtualMachine().eventRequestManager().deleteEventRequest(request);
-=======
-                    StepEvent event = (StepEvent) debugEvent.event;
-                    future.complete(event.location());
                     deleteEventRequestSafely(thread.virtualMachine().eventRequestManager(), request);
->>>>>>> e6fae9c0
                 });
 
         if (stepFilters != null) {
@@ -408,7 +395,36 @@
     }
 
     /**
-<<<<<<< HEAD
+     * Remove the event request from the vm. If the vm has terminated, do nothing.
+     * @param eventManager
+     *                  The event request manager.
+     * @param request
+     *                  The target event request.
+     */
+    public static void deleteEventRequestSafely(EventRequestManager eventManager, EventRequest request) {
+        try {
+            eventManager.deleteEventRequest(request);
+        } catch (VMDisconnectedException ex) {
+            // ignore.
+        }
+    }
+
+    /**
+     * Remove the event request list from the vm. If the vm has terminated, do nothing.
+     * @param eventManager
+     *                  The event request manager.
+     * @param requests
+     *                  The target event request list.
+     */
+    public static void deleteEventRequestSafely(EventRequestManager eventManager, List<EventRequest> requests) {
+        try {
+            eventManager.deleteEventRequests(requests);
+        } catch (VMDisconnectedException ex) {
+            // ignore.
+        }
+    }
+
+    /**
      * Return the frame count of the specified thread safely.
      * @param thread
      *              the thread reference
@@ -433,34 +449,6 @@
             return thread.frame(0);
         } catch (IncompatibleThreadStateException e) {
             return null;
-=======
-     * Remove the event request from the vm. If the vm has terminated, do nothing.
-     * @param eventManager
-     *                  The event request manager.
-     * @param request
-     *                  The target event request.
-     */
-    public static void deleteEventRequestSafely(EventRequestManager eventManager, EventRequest request) {
-        try {
-            eventManager.deleteEventRequest(request);
-        } catch (VMDisconnectedException ex) {
-            // ignore.
-        }
-    }
-
-    /**
-     * Remove the event request list from the vm. If the vm has terminated, do nothing.
-     * @param eventManager
-     *                  The event request manager.
-     * @param requests
-     *                  The target event request list.
-     */
-    public static void deleteEventRequestSafely(EventRequestManager eventManager, List<EventRequest> requests) {
-        try {
-            eventManager.deleteEventRequests(requests);
-        } catch (VMDisconnectedException ex) {
-            // ignore.
->>>>>>> e6fae9c0
         }
     }
 
