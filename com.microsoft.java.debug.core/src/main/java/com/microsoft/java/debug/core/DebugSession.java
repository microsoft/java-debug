/*******************************************************************************
* Copyright (c) 2017 Microsoft Corporation and others.
* All rights reserved. This program and the accompanying materials
* are made available under the terms of the Eclipse Public License v1.0
* which accompanies this distribution, and is available at
* http://www.eclipse.org/legal/epl-v10.html
*
* Contributors:
*     Microsoft Corporation - initial API and implementation
*******************************************************************************/

package com.microsoft.java.debug.core;

import java.util.ArrayList;
import java.util.List;

import com.sun.jdi.ThreadReference;
import com.sun.jdi.VirtualMachine;
import com.sun.jdi.request.EventRequest;
import com.sun.jdi.request.EventRequestManager;
import com.sun.jdi.request.ExceptionRequest;

public class DebugSession implements IDebugSession {
    private VirtualMachine vm;
    private EventHub eventHub = new EventHub();

    public DebugSession(VirtualMachine virtualMachine) {
        vm = virtualMachine;
    }

    @Override
    public void start() {
        // request thread events by default
        EventRequest threadStartRequest = vm.eventRequestManager().createThreadStartRequest();
        threadStartRequest.setSuspendPolicy(EventRequest.SUSPEND_NONE);
        threadStartRequest.enable();

        EventRequest threadDeathRequest = vm.eventRequestManager().createThreadDeathRequest();
        threadDeathRequest.setSuspendPolicy(EventRequest.SUSPEND_NONE);
        threadDeathRequest.enable();

        eventHub.start(vm);
    }

    @Override
    public void suspend() {
        vm.suspend();
    }

    @Override
    public void resume() {
        /**
         * To ensure that all threads are fully resumed when the VM is resumed, make sure the suspend count
         * of each thread is no larger than 1.
         * Notes: Decrementing the thread' suspend count to 1 is on purpose, because it doesn't break the
         * the thread's suspend state, and also make sure the next instruction vm.resume() is able to resume
         * all threads fully.
         */
        for (ThreadReference tr : DebugUtility.getAllThreadsSafely(this)) {
            while (!tr.isCollected() && tr.suspendCount() > 1) {
                tr.resume();
            }
        }
        vm.resume();
    }

    @Override
    public void detach() {
        vm.dispose();
    }

    @Override
    public void terminate() {
        if (vm.process() == null || vm.process().isAlive()) {
            vm.exit(0);
        }
    }

    @Override
    public IBreakpoint createBreakpoint(String className, int lineNumber, int hitCount, String condition) {
        return new Breakpoint(vm, this.getEventHub(), className, lineNumber, hitCount, condition);
    }

<<<<<<< HEAD

    @Override
    public IBreakpoint createBreakpoint(String className, int lineNumber, int hitCount, String condition) {
        return new Breakpoint(vm, this.getEventHub(), className, lineNumber, hitCount, condition);
    }
=======
>>>>>>> 0156e649




    @Override
    public void setExceptionBreakpoints(boolean notifyCaught, boolean notifyUncaught) {
        EventRequestManager manager = vm.eventRequestManager();
        ArrayList<ExceptionRequest> legacy = new ArrayList<>(manager.exceptionRequests());
        manager.deleteEventRequests(legacy);
        // When no exception breakpoints are requested, no need to create an empty exception request.
        if (notifyCaught || notifyUncaught) {
            ExceptionRequest request = manager.createExceptionRequest(null, notifyCaught, notifyUncaught);
            request.setSuspendPolicy(EventRequest.SUSPEND_EVENT_THREAD);
            request.enable();
        }
    }

    @Override
    public Process process() {
        return vm.process();
    }

    @Override
    public List<ThreadReference> getAllThreads() {
        return vm.allThreads();
    }

    @Override
    public IEventHub getEventHub() {
        return eventHub;
    }

    @Override
    public VirtualMachine getVM() {
        return vm;
    }
}<|MERGE_RESOLUTION|>--- conflicted
+++ resolved
@@ -81,18 +81,6 @@
         return new Breakpoint(vm, this.getEventHub(), className, lineNumber, hitCount, condition);
     }
 
-<<<<<<< HEAD
-
-    @Override
-    public IBreakpoint createBreakpoint(String className, int lineNumber, int hitCount, String condition) {
-        return new Breakpoint(vm, this.getEventHub(), className, lineNumber, hitCount, condition);
-    }
-=======
->>>>>>> 0156e649
-
-
-
-
     @Override
     public void setExceptionBreakpoints(boolean notifyCaught, boolean notifyUncaught) {
         EventRequestManager manager = vm.eventRequestManager();
