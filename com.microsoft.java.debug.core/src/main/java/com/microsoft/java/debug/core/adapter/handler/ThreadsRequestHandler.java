/*******************************************************************************
* Copyright (c) 2017 Microsoft Corporation and others.
* All rights reserved. This program and the accompanying materials
* are made available under the terms of the Eclipse Public License v1.0
* which accompanies this distribution, and is available at
* http://www.eclipse.org/legal/epl-v10.html
*
* Contributors:
*     Microsoft Corporation - initial API and implementation
*******************************************************************************/

package com.microsoft.java.debug.core.adapter.handler;

import java.util.ArrayList;
import java.util.Arrays;
import java.util.List;
import java.util.concurrent.CompletableFuture;

import com.microsoft.java.debug.core.DebugUtility;
import com.microsoft.java.debug.core.adapter.AdapterUtils;
import com.microsoft.java.debug.core.adapter.ErrorCode;
import com.microsoft.java.debug.core.adapter.IDebugAdapterContext;
import com.microsoft.java.debug.core.adapter.IDebugRequestHandler;
import com.microsoft.java.debug.core.protocol.Events;
import com.microsoft.java.debug.core.protocol.Messages.Response;
import com.microsoft.java.debug.core.protocol.Requests;
import com.microsoft.java.debug.core.protocol.Requests.Arguments;
import com.microsoft.java.debug.core.protocol.Requests.Command;
import com.microsoft.java.debug.core.protocol.Requests.ContinueArguments;
import com.microsoft.java.debug.core.protocol.Requests.NextArguments;
import com.microsoft.java.debug.core.protocol.Requests.PauseArguments;
import com.microsoft.java.debug.core.protocol.Requests.StepInArguments;
import com.microsoft.java.debug.core.protocol.Requests.StepOutArguments;
import com.microsoft.java.debug.core.protocol.Requests.ThreadsArguments;
import com.microsoft.java.debug.core.protocol.Responses;
import com.microsoft.java.debug.core.protocol.Types;
import com.sun.jdi.ObjectCollectedException;
import com.sun.jdi.ThreadReference;
import com.sun.jdi.VMDisconnectedException;

public class ThreadsRequestHandler implements IDebugRequestHandler {

    @Override
    public List<Command> getTargetCommands() {
        return Arrays.asList(Command.THREADS, Command.STEPIN, Command.STEPOUT, Command.NEXT, Command.PAUSE, Command.CONTINUE);
    }

    @Override
    public CompletableFuture<Response> handle(Command command, Arguments arguments, Response response, IDebugAdapterContext context) {
        if (context.getDebugSession() == null) {
            return AdapterUtils.createAsyncErrorResponse(response, ErrorCode.EMPTY_DEBUG_SESSION, "Debug Session doesn't exist.");
        }
        switch (command) {
            case THREADS:
                return this.threads((ThreadsArguments) arguments, response, context);
            case STEPIN:
                return this.stepIn((StepInArguments) arguments, response, context);
            case STEPOUT:
                return this.stepOut((StepOutArguments) arguments, response, context);
            case NEXT:
                return this.next((NextArguments) arguments, response, context);
            case PAUSE:
                return this.pause((PauseArguments) arguments, response, context);
            case CONTINUE:
                return this.resume((ContinueArguments) arguments, response, context);
            default:
                return AdapterUtils.createAsyncErrorResponse(response, ErrorCode.UNRECOGNIZED_REQUEST_FAILURE,
                        String.format("Unrecognized request: { _request: %s }", command.toString()));
        }
    }

    private CompletableFuture<Response> threads(Requests.ThreadsArguments arguments, Response response, IDebugAdapterContext context) {
        ArrayList<Types.Thread> threads = new ArrayList<>();
        try {
            for (ThreadReference thread : context.getDebugSession().getAllThreads()) {
                if (thread.isCollected()) {
                    continue;
                }
                Types.Thread clientThread = new Types.Thread(thread.uniqueID(), "Thread [" + thread.name() + "]");
                threads.add(clientThread);
            }
        } catch (ObjectCollectedException ex) {
            // allThreads may throw VMDisconnectedException when VM terminates and thread.name() may throw ObjectCollectedException
            // when the thread is exiting.
        }
        response.body = new Responses.ThreadsResponseBody(threads);
        return CompletableFuture.completedFuture(response);
    }

    private CompletableFuture<Response> stepIn(Requests.StepInArguments arguments, Response response, IDebugAdapterContext context) {
        ThreadReference thread = DebugUtility.getThread(context.getDebugSession(), arguments.threadId);
        if (thread != null) {
            DebugUtility.stepInto(thread, context.getDebugSession().getEventHub());
            checkThreadRunningAndRecycleIds(thread, context);
        }
        return CompletableFuture.completedFuture(response);
    }

    private CompletableFuture<Response> stepOut(Requests.StepOutArguments arguments, Response response, IDebugAdapterContext context) {
        ThreadReference thread = DebugUtility.getThread(context.getDebugSession(), arguments.threadId);
        if (thread != null) {
            DebugUtility.stepOut(thread, context.getDebugSession().getEventHub());
            checkThreadRunningAndRecycleIds(thread, context);
        }
        return CompletableFuture.completedFuture(response);
    }

    private CompletableFuture<Response> next(Requests.NextArguments arguments, Response response, IDebugAdapterContext context) {
        ThreadReference thread = DebugUtility.getThread(context.getDebugSession(), arguments.threadId);
        if (thread != null) {
            DebugUtility.stepOver(thread, context.getDebugSession().getEventHub());
            checkThreadRunningAndRecycleIds(thread, context);
        }
        return CompletableFuture.completedFuture(response);
    }

    private CompletableFuture<Response> pause(Requests.PauseArguments arguments, Response response, IDebugAdapterContext context) {
        ThreadReference thread = DebugUtility.getThread(context.getDebugSession(), arguments.threadId);
        if (thread != null) {
<<<<<<< HEAD
            thread.suspend();
            context.sendEventAsync(new Events.StoppedEvent("pause", arguments.threadId));
=======
            try {
                thread.suspend();
                context.sendEvent(new Events.StoppedEvent("pause", arguments.threadId));
            } catch (VMDisconnectedException ex) {
                return AdapterUtils.createAsyncErrorResponse(response, ErrorCode.VM_TERMINATED, "Target VM is already terminated.");
            }
>>>>>>> 388b5fc3
        } else {
            context.getDebugSession().suspend();
            context.sendEvent(new Events.StoppedEvent("pause", arguments.threadId, true));
        }
        return CompletableFuture.completedFuture(response);
    }

    private CompletableFuture<Response> resume(Requests.ContinueArguments arguments, Response response, IDebugAdapterContext context) {
        boolean allThreadsContinued = true;
        ThreadReference thread = DebugUtility.getThread(context.getDebugSession(), arguments.threadId);
        /**
         * See the jdi doc https://docs.oracle.com/javase/7/docs/jdk/api/jpda/jdi/com/sun/jdi/ThreadReference.html#resume(),
         * suspends of both the virtual machine and individual threads are counted. Before a thread will run again, it must
         * be resumed (through ThreadReference#resume() or VirtualMachine#resume()) the same number of times it has been suspended.
         */
        if (thread != null) {
            allThreadsContinued = false;
            DebugUtility.resumeThread(thread);
            checkThreadRunningAndRecycleIds(thread, context);
        } else {
            context.getDebugSession().resume();
            context.getRecyclableIdPool().removeAllObjects();
        }
        response.body = new Responses.ContinueResponseBody(allThreadsContinued);
        return CompletableFuture.completedFuture(response);
    }

    private void checkThreadRunningAndRecycleIds(ThreadReference thread, IDebugAdapterContext context) {
        try {
            boolean allThreadsRunning = !DebugUtility.getAllThreadsSafely(context.getDebugSession()).stream()
                    .anyMatch(ThreadReference::isSuspended);
            if (allThreadsRunning) {
                context.getRecyclableIdPool().removeAllObjects();
            } else {
                context.getRecyclableIdPool().removeObjectsByOwner(thread.uniqueID());
            }
        } catch (VMDisconnectedException ex) {
            // isSuspended may throw VMDisconnectedException when the VM terminates
            context.getRecyclableIdPool().removeAllObjects();
        } catch (ObjectCollectedException collectedEx) {
            // isSuspended may throw ObjectCollectedException when the thread terminates
            context.getRecyclableIdPool().removeObjectsByOwner(thread.uniqueID());
        }
    }

}<|MERGE_RESOLUTION|>--- conflicted
+++ resolved
@@ -117,17 +117,8 @@
     private CompletableFuture<Response> pause(Requests.PauseArguments arguments, Response response, IDebugAdapterContext context) {
         ThreadReference thread = DebugUtility.getThread(context.getDebugSession(), arguments.threadId);
         if (thread != null) {
-<<<<<<< HEAD
             thread.suspend();
-            context.sendEventAsync(new Events.StoppedEvent("pause", arguments.threadId));
-=======
-            try {
-                thread.suspend();
-                context.sendEvent(new Events.StoppedEvent("pause", arguments.threadId));
-            } catch (VMDisconnectedException ex) {
-                return AdapterUtils.createAsyncErrorResponse(response, ErrorCode.VM_TERMINATED, "Target VM is already terminated.");
-            }
->>>>>>> 388b5fc3
+            context.sendEvent(new Events.StoppedEvent("pause", arguments.threadId));
         } else {
             context.getDebugSession().suspend();
             context.sendEvent(new Events.StoppedEvent("pause", arguments.threadId, true));
