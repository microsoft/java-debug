--- conflicted
+++ resolved
@@ -74,12 +74,8 @@
         }
 
         // When breakpoint source path is null or an invalid file path, send an ErrorResponse back.
-<<<<<<< HEAD
-        if (sourcePath == null) {
+        if (StringUtils.isBlank(sourcePath)) {
             Log.error("Failed to setBreakpoint. Reason: '%s' is an invalid path.", bpArguments.source.path);
-=======
-        if (StringUtils.isBlank(sourcePath)) {
->>>>>>> 574254a2
             AdapterUtils.setErrorResponse(response, ErrorCode.SET_BREAKPOINT_FAILURE,
                     String.format("Failed to setBreakpoint. Reason: '%s' is an invalid path.", bpArguments.source.path));
             return;
