/*******************************************************************************
 * Copyright (c) 2017-2020 Microsoft Corporation and others.
 * All rights reserved. This program and the accompanying materials
 * are made available under the terms of the Eclipse Public License v1.0
 * which accompanies this distribution, and is available at
 * http://www.eclipse.org/legal/epl-v10.html
 *
 * Contributors:
 *     Microsoft Corporation - initial API and implementation
 *******************************************************************************/

package com.microsoft.java.debug.core.adapter.variables;

import static java.lang.String.CASE_INSENSITIVE_ORDER;

import java.util.ArrayList;
import java.util.Comparator;
import java.util.List;
import java.util.Map;
<<<<<<< HEAD
=======
import java.util.Objects;
import java.util.function.Consumer;
import java.util.logging.Level;
import java.util.logging.Logger;
>>>>>>> 79430673
import java.util.stream.Collectors;

import com.microsoft.java.debug.core.DebugSettings;
import com.microsoft.java.debug.core.adapter.formatter.NumericFormatEnum;
import com.microsoft.java.debug.core.adapter.formatter.NumericFormatter;
import com.microsoft.java.debug.core.adapter.formatter.SimpleTypeFormatter;
import com.microsoft.java.debug.core.adapter.formatter.StringObjectFormatter;
import com.sun.jdi.AbsentInformationException;
import com.sun.jdi.ArrayReference;
import com.sun.jdi.ArrayType;
import com.sun.jdi.ClassNotLoadedException;
import com.sun.jdi.Field;
import com.sun.jdi.InternalException;
import com.sun.jdi.LocalVariable;
import com.sun.jdi.ObjectReference;
import com.sun.jdi.ReferenceType;
import com.sun.jdi.StackFrame;
import com.sun.jdi.Type;
import com.sun.jdi.TypeComponent;
import com.sun.jdi.Value;

public abstract class VariableUtils {
    /**
     * Test whether the value has referenced objects.
     *
     * @param value
     *            the value.
     * @param includeStatic
     *            whether or not the static fields are visible.
     * @return true if this value is reference objects.
     */
    public static boolean hasChildren(Value value, boolean includeStatic) {
        if (value == null || !(value instanceof ObjectReference)) {
            return false;
        }
        ReferenceType type = ((ObjectReference) value).referenceType();
        if (type instanceof ArrayType) {
            return ((ArrayReference) value).length() > 0;
        }
        return type.allFields().stream().anyMatch(t -> includeStatic || !t.isStatic());
    }

    /**
     * Get the variables of the object.
     *
     * @param obj
     *            the object
     * @return the variable list
     * @throws AbsentInformationException
     *             when there is any error in retrieving information
     */
    public static List<Variable> listFieldVariables(ObjectReference obj, boolean includeStatic) throws AbsentInformationException {
        List<Variable> res = new ArrayList<>();
        ReferenceType type = obj.referenceType();
        if (type instanceof ArrayType) {
            int arrayIndex = 0;
            boolean isUnboundedArrayType = Objects.equals(type.signature(), "[Ljava/lang/Object;");
            for (Value elementValue : ((ArrayReference) obj).getValues()) {
                Variable ele = new Variable(String.valueOf(arrayIndex++), elementValue);
                ele.setUnboundedType(isUnboundedArrayType);
                res.add(ele);
            }
            return res;
        }
<<<<<<< HEAD

        List<Field> fields = obj.referenceType().allFields().stream().filter(t -> includeStatic || !t.isStatic())
                .sorted(Comparator.comparing(Field::isStatic)
                        .reversed()
                        .thenComparing(Field::name, CASE_INSENSITIVE_ORDER))
                .collect(Collectors.toList());

        fields.forEach(f -> {
            Variable var = new Variable(f.name(), obj.getValue(f));
            var.field = f;
            res.add(var);
        });
=======
        List<Field> fields = type.allFields().stream().filter(t -> includeStatic || !t.isStatic())
                .sorted((a, b) -> {
                    try {
                        boolean v1isStatic = a.isStatic();
                        boolean v2isStatic = b.isStatic();
                        if (v1isStatic && !v2isStatic) {
                            return -1;
                        }
                        if (!v1isStatic && v2isStatic) {
                            return 1;
                        }
                        return a.name().compareToIgnoreCase(b.name());
                    } catch (Exception e) {
                        logger.log(Level.SEVERE, String.format("Cannot sort fields: %s", e), e);
                        return -1;
                    }
                }).collect(Collectors.toList());

        bulkFetchValues(fields, DebugSettings.getCurrent().limitOfVariablesPerJdwpRequest, (currentPage -> {
            Map<Field, Value> fieldValues = obj.getValues(currentPage);
            for (Field currentField : currentPage) {
                Variable var = new Variable(currentField.name(), fieldValues.get(currentField));
                var.field = currentField;
                res.add(var);
            }
        }));

>>>>>>> 79430673
        return res;
    }

    /**
     * Get the variables of the object with pagination.
     *
     * @param obj
     *            the object
     * @param start
     *            the start of the pagination
     * @param count
     *            the number of variables needed
     * @return the variable list
     * @throws AbsentInformationException
     *             when there is any error in retrieving information
     */
    public static List<Variable> listFieldVariables(ObjectReference obj, int start, int count)
            throws AbsentInformationException {
        List<Variable> res = new ArrayList<>();
        Type type = obj.type();
        if (type instanceof ArrayType) {
            int arrayIndex = start;
            boolean isUnboundedArrayType = Objects.equals(type.signature(), "[Ljava/lang/Object;");
            for (Value elementValue : ((ArrayReference) obj).getValues(start, count)) {
                Variable variable = new Variable(String.valueOf(arrayIndex++), elementValue);
                variable.setUnboundedType(isUnboundedArrayType);
                res.add(variable);
            }
            return res;
        }
        throw new UnsupportedOperationException("Only Array type is supported.");
    }

    /**
     * Get the local variables of an stack frame.
     *
     * @param stackFrame
     *            the stack frame
     * @return local variable list
     * @throws AbsentInformationException
     *             when there is any error in retrieving information
     */
    public static List<Variable> listLocalVariables(StackFrame stackFrame) throws AbsentInformationException {
        List<Variable> res = new ArrayList<>();
        if (stackFrame.location().method().isNative()) {
            return res;
        }
        try {
            List<LocalVariable> visibleVariables = stackFrame.visibleVariables();
            // When using the API StackFrame.getValues() to batch fetch the variable values, the JDI
            // probably throws timeout exception if the variables to be passed at one time are large.
            // So use paging to fetch the values in chunks.
            bulkFetchValues(visibleVariables, DebugSettings.getCurrent().limitOfVariablesPerJdwpRequest, (currentPage -> {
                Map<LocalVariable, Value> values = stackFrame.getValues(currentPage);
                for (LocalVariable localVariable : currentPage) {
                    Variable var = new Variable(localVariable.name(), values.get(localVariable));
                    var.local = localVariable;
                    res.add(var);
                }
            }));
        } catch (AbsentInformationException ex) {
            // avoid listing variable on native methods

            try {
                if (stackFrame.location().method().argumentTypes().size() == 0) {
                    return res;
                }
            } catch (ClassNotLoadedException ex2) {
                // ignore since the method is hit.
            }
            // 1. in oracle implementations, when there is no debug information, the AbsentInformationException will be
            // thrown, then we need to retrieve arguments from stackFrame#getArgumentValues.
            // 2. in eclipse jdt implementations, when there is no debug information, stackFrame#visibleVariables will
            // return some generated variables like arg0, arg1, and the stackFrame#getArgumentValues will return null

            // for both scenarios, we need to handle the possible null returned by stackFrame#getArgumentValues and
            // we need to call stackFrame.getArgumentValues get the arguments if AbsentInformationException is thrown
            int argId = 0;
            try {
                List<Value> arguments = stackFrame.getArgumentValues();
                if (arguments == null) {
                    return res;
                }
                for (Value argValue : arguments) {
                    Variable var = new Variable("arg" + argId, argValue);
                    var.argumentIndex = argId++;
                    res.add(var);
                }
            } catch (InternalException ex2) {
                // From Oracle's forums:
                // This could be a JPDA bug. Unexpected JDWP Error: 32 means that an 'opaque' frame was
                // detected at the lower JPDA levels,
                // typically a native frame.
                if (ex2.errorCode() != 32) {
                    throw ex;
                }
            }
        }
        return res;
    }

    /**
     * Get the this variable of an stack frame.
     *
     * @param stackFrame
     *            the stack frame
     * @return this variable
     */
    public static Variable getThisVariable(StackFrame stackFrame) {
        ObjectReference thisObject = stackFrame.thisObject();
        if (thisObject == null) {
            return null;
        }
        return new Variable("this", thisObject);
    }

    /**
     * Get the static variable of an stack frame.
     *
     * @param stackFrame
     *            the stack frame
     * @return the static variable of an stack frame.
     */
    public static List<Variable> listStaticVariables(StackFrame stackFrame) {
        List<Variable> res = new ArrayList<>();
        ReferenceType type = stackFrame.location().declaringType();
        List<Field> fields = type.allFields().stream().filter(TypeComponent::isStatic).collect(Collectors.toList());
        bulkFetchValues(fields, DebugSettings.getCurrent().limitOfVariablesPerJdwpRequest, (currentPage -> {
            Map<Field, Value> fieldValues = type.getValues(currentPage);
            for (Field currentField : currentPage) {
                Variable var = new Variable(currentField.name(), fieldValues.get(currentField));
                var.field = currentField;
                res.add(var);
            }
        }));

        return res;
    }

    /**
     * Apply the display options for variable formatter, it is used in variable and evaluate requests, controls the display content in
     * variable view/debug console.
     *
     * @param defaultOptions the initial options for adding options from user settings
     * @param hexInArgument when request sent by vscode declare hex format explicitly, settings this parameter true to override value in DebugSettings class.
     */
    public static void applyFormatterOptions(Map<String, Object> defaultOptions, boolean hexInArgument) {
        Map<String, Object> options = defaultOptions;
        boolean showFullyQualifiedNames = DebugSettings.getCurrent().showQualifiedNames;
        if (hexInArgument || DebugSettings.getCurrent().showHex) {
            options.put(NumericFormatter.NUMERIC_FORMAT_OPTION, NumericFormatEnum.HEX);
        }
        if (showFullyQualifiedNames) {
            options.put(SimpleTypeFormatter.QUALIFIED_CLASS_NAME_OPTION, true);
        }

        if (DebugSettings.getCurrent().maxStringLength > 0) {
            options.put(StringObjectFormatter.MAX_STRING_LENGTH_OPTION, DebugSettings.getCurrent().maxStringLength);
        }

        if (DebugSettings.getCurrent().numericPrecision > 0) {
            options.put(NumericFormatter.NUMERIC_PRECISION_OPTION, DebugSettings.getCurrent().numericPrecision);
        }
    }

    /**
     * Get the name for evaluation of variable.
     *
     * @param name the variable name, if any
     * @param containerName the container name, if any
     * @param isArrayElement is the variable an array element?
     */
    public static String getEvaluateName(String name, String containerName, boolean isArrayElement) {
        if (name == null) {
            return null;
        }

        if (isArrayElement) {
            if (containerName == null) {
                return null;
            }

            return String.format("%s[%s]", containerName, name);
        }

        if (containerName == null) {
            return name;
        }

        return String.format("%s.%s", containerName, name);
    }

    private static <T> void bulkFetchValues(List<T> elements, int numberPerPage, Consumer<List<T>> consumer) {
        int size = elements.size();
        numberPerPage = numberPerPage < 1 ? 1 : numberPerPage;
        int page = size / numberPerPage + Math.min(size % numberPerPage, 1);
        for (int i = 0; i < page; i++) {
            int pageStart = i * numberPerPage;
            int pageEnd = Math.min(pageStart + numberPerPage, size);
            List<T> currentPage = elements.subList(pageStart, pageEnd);
            consumer.accept(currentPage);
        }
    }

    private VariableUtils() {

    }
}<|MERGE_RESOLUTION|>--- conflicted
+++ resolved
@@ -17,13 +17,9 @@
 import java.util.Comparator;
 import java.util.List;
 import java.util.Map;
-<<<<<<< HEAD
-=======
 import java.util.Objects;
 import java.util.function.Consumer;
 import java.util.logging.Level;
-import java.util.logging.Logger;
->>>>>>> 79430673
 import java.util.stream.Collectors;
 
 import com.microsoft.java.debug.core.DebugSettings;
@@ -88,20 +84,6 @@
             }
             return res;
         }
-<<<<<<< HEAD
-
-        List<Field> fields = obj.referenceType().allFields().stream().filter(t -> includeStatic || !t.isStatic())
-                .sorted(Comparator.comparing(Field::isStatic)
-                        .reversed()
-                        .thenComparing(Field::name, CASE_INSENSITIVE_ORDER))
-                .collect(Collectors.toList());
-
-        fields.forEach(f -> {
-            Variable var = new Variable(f.name(), obj.getValue(f));
-            var.field = f;
-            res.add(var);
-        });
-=======
         List<Field> fields = type.allFields().stream().filter(t -> includeStatic || !t.isStatic())
                 .sorted((a, b) -> {
                     try {
@@ -115,7 +97,6 @@
                         }
                         return a.name().compareToIgnoreCase(b.name());
                     } catch (Exception e) {
-                        logger.log(Level.SEVERE, String.format("Cannot sort fields: %s", e), e);
                         return -1;
                     }
                 }).collect(Collectors.toList());
@@ -129,7 +110,6 @@
             }
         }));
 
->>>>>>> 79430673
         return res;
     }
 
