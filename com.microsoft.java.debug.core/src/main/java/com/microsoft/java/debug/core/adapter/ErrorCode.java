/*******************************************************************************
* Copyright (c) 2017 Microsoft Corporation and others.
* All rights reserved. This program and the accompanying materials
* are made available under the terms of the Eclipse Public License v1.0
* which accompanies this distribution, and is available at
* http://www.eclipse.org/legal/epl-v10.html
*
* Contributors:
*     Microsoft Corporation - initial API and implementation
*******************************************************************************/

package com.microsoft.java.debug.core.adapter;

import java.util.Arrays;

public enum ErrorCode {
    UNKNOWN_FAILURE(1000),
    UNRECOGNIZED_REQUEST_FAILURE(1001),
    LAUNCH_FAILURE(1002),
    ATTACH_FAILURE(1003),
    ARGUMENT_MISSING(1004),
    SET_BREAKPOINT_FAILURE(1005),
    SET_EXCEPTIONBREAKPOINT_FAILURE(1006),
    GET_STACKTRACE_FAILURE(1007),
    GET_VARIABLE_FAILURE(1008),
    SET_VARIABLE_FAILURE(1009),
    EVALUATE_FAILURE(1010),
    EMPTY_DEBUG_SESSION(1011),
    INVALID_ENCODING(1012),
    VM_TERMINATED(1013),
<<<<<<< HEAD
    STEP_FAILURE(1014);
=======
    LAUNCH_IN_TERMINAL_FAILURE(1014);
>>>>>>> 6aefe967

    private int id;

    ErrorCode(int id) {
        this.id = id;
    }

    public int getId() {
        return id;
    }

    /**
     * Get the corresponding ErrorCode type by the error code id.
     * If the error code is not defined in the enum type, return ErrorCode.UNKNOWN_FAILURE.
     * @param id
     *             the error code id.
     * @return the ErrorCode type.
     */
    public static ErrorCode parse(int id) {
        ErrorCode[] found = Arrays.stream(ErrorCode.values()).filter(code -> {
            return code.getId() == id;
        }).toArray(ErrorCode[]::new);

        if (found.length > 0) {
            return found[0];
        }
        return ErrorCode.UNKNOWN_FAILURE;
    }
}<|MERGE_RESOLUTION|>--- conflicted
+++ resolved
@@ -28,11 +28,8 @@
     EMPTY_DEBUG_SESSION(1011),
     INVALID_ENCODING(1012),
     VM_TERMINATED(1013),
-<<<<<<< HEAD
-    STEP_FAILURE(1014);
-=======
-    LAUNCH_IN_TERMINAL_FAILURE(1014);
->>>>>>> 6aefe967
+    LAUNCH_IN_TERMINAL_FAILURE(1014),
+    STEP_FAILURE(1015);
 
     private int id;
 
