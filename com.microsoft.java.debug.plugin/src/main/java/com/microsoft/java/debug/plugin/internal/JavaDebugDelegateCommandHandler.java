/*******************************************************************************
* Copyright (c) 2017 Microsoft Corporation and others.
* All rights reserved. This program and the accompanying materials
* are made available under the terms of the Eclipse Public License v1.0
* which accompanies this distribution, and is available at
* http://www.eclipse.org/legal/epl-v10.html
*
* Contributors:
*     Microsoft Corporation - initial API and implementation
*******************************************************************************/

package com.microsoft.java.debug.plugin.internal;

import java.util.List;

import org.eclipse.core.runtime.IProgressMonitor;
import org.eclipse.jdt.ls.core.internal.IDelegateCommandHandler;

import com.microsoft.java.debug.core.UsageDataStore;
import com.microsoft.java.debug.core.UserSettings;

public class JavaDebugDelegateCommandHandler implements IDelegateCommandHandler {

    public static String FETCH_USER_DATA = "vscode.java.fetchUsageData";

    public static String DEBUG_STARTSESSION = "vscode.java.startDebugSession";

    public static String RESOLVE_CLASSPATH = "vscode.java.resolveClasspath";

    public static String RESOLVE_MAINCLASS = "vscode.java.resolveMainClass";

    public static String BUILD_WORKSPACE = "vscode.java.buildWorkspace";

    public static String CONFIG_LOG_LEVEL = "vscode.java.configLogLevel";

<<<<<<< HEAD
    public static String UPDATE_USER_SETTINGS = "vscode.java.updateUserSettings";


=======
>>>>>>> f2d20c42
    @Override
    public Object executeCommand(String commandId, List<Object> arguments, IProgressMonitor progress) throws Exception {
        if (DEBUG_STARTSESSION.equals(commandId)) {
            IDebugServer debugServer = JavaDebugServer.getInstance();
            debugServer.start();
            return debugServer.getPort();
        } else if (RESOLVE_CLASSPATH.equals(commandId)) {
            ResolveClasspathsHandler handler = new ResolveClasspathsHandler();
            return handler.resolveClasspaths(arguments);
        } else if (RESOLVE_MAINCLASS.equals(commandId)) {
            ResolveMainClassHandler handler = new ResolveMainClassHandler();
            return handler.resolveMainClass();
        } else if (BUILD_WORKSPACE.equals(commandId)) {
            // TODO
        } else if (FETCH_USER_DATA.equals(commandId)) {
            return UsageDataStore.getInstance().fetchAll();
        } else if (CONFIG_LOG_LEVEL.equals(commandId)) {
            return LogUtils.configLogLevel(arguments);
        } else if (UPDATE_USER_SETTINGS.equals(commandId)) {
            return UserSettings.configUserSettings(arguments);
        }

        throw new UnsupportedOperationException(String.format("Java debug plugin doesn't support the command '%s'.", commandId));
    }

}<|MERGE_RESOLUTION|>--- conflicted
+++ resolved
@@ -33,12 +33,7 @@
 
     public static String CONFIG_LOG_LEVEL = "vscode.java.configLogLevel";
 
-<<<<<<< HEAD
     public static String UPDATE_USER_SETTINGS = "vscode.java.updateUserSettings";
-
-
-=======
->>>>>>> f2d20c42
     @Override
     public Object executeCommand(String commandId, List<Object> arguments, IProgressMonitor progress) throws Exception {
         if (DEBUG_STARTSESSION.equals(commandId)) {
